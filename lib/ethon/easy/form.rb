--- conflicted
+++ resolved
@@ -24,20 +24,6 @@
       def initialize(easy, params)
         @easy = easy
         @params = params || {}
-<<<<<<< HEAD
-        ObjectSpace.define_finalizer(self, self.class.finalizer(self))
-      end
-
-      # Frees form in libcurl if necessary.
-      #
-      # @example Free the form.
-      #   Form.finalizer(form)
-      #
-      # @param [ Form ] form The form to free.
-      def self.finalizer(form)
-        proc { Curl.formfree(form.first) if form.multipart? }
-=======
->>>>>>> bbe84fe2
       end
 
       # Return a pointer to the first form element in libcurl.
